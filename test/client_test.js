const {Client, pulseCredentials, connectionStringCredentials, mockclaimedCredentials} = require('../src');
const amqplib = require('amqplib');
const assert = require('assert');
const assume = require('assume');
const debugModule = require('debug');
const libMonitor = require('taskcluster-lib-monitor');
const slugid = require('slugid');

const PULSE_CONNECTION_STRING = process.env.PULSE_CONNECTION_STRING;

if (!PULSE_CONNECTION_STRING) {
  console.log('WARNING: $PULSE_CONNECTION_STRING is not set; skipping tests that require an active server');
  console.log('see README.md for details');
}

<<<<<<< HEAD
suite('buildConnectionString', function() {
  test('missing arguments are an error', async function() {
    assume(() => pulseCredentials({password: 'pw', hostname: 'h', vhost: 'v'}))
      .throws(/username/);
    assume(() => pulseCredentials({username: 'me', hostname: 'h', vhost: 'v'}))
      .throws(/password/);
    assume(() => pulseCredentials({username: 'me', password: 'pw', vhost: 'v'}))
      .throws(/hostname/);
    assume(() => pulseCredentials({username: 'me', password: 'pw', hostname: 'v'}))
      .throws(/vhost/);
  });

  test('builds a connection string with given host', async function() {
    const credentials = await pulseCredentials({
      username: 'me',
      password: 'letmein',
      hostname: 'pulse.abc.com',
      vhost: '/',
    })();

    assert.equal(
      credentials.connectionString,
      'amqps://me:letmein@pulse.abc.com:5671/%2F');
  });

  test('builds a connection string with urlencoded values', async function() {
    const credentials = await pulseCredentials({
      username: 'ali-escaper:/@\\|()<>&',
      password: 'bobby-tables:/@\\|()<>&',
      hostname: 'pulse.abc.com',
      vhost: '/',
    })();

    assert.equal(
      credentials.connectionString,
      'amqps://ali-escaper:/@%5C%7C()%3C%3E&:bobby-tables:/@%5C%7C()%3C%3E&@pulse.abc.com:5671/%2F');
  });
});

=======
>>>>>>> e742e0e0
const connectionTests = connectionString => {
  // use a unique name for each test run, just to ensure nothing interferes
  const unique = new Date().getTime().toString();
  const exchangeName = `exchanges/test/${unique}`;
  const queueName = `queues/test/${unique}`;
  const routingKey = 'greetings';
  const message = new Buffer('Hello');
  const debug = debugModule('test');

  let monitor;

  setup(async function() {
    monitor = await libMonitor({projectName: 'tests', mock: true});
  });

  // publish a message to the exchange using just amqplib, declaring the
  // exchange in the process
  const publishMessage = async () => {
    const conn = await amqplib.connect(connectionString);
    const chan = await conn.createChannel();
    await chan.assertExchange(exchangeName, 'topic');
    // declare and bind the queue, too, since the consumer has probably
    // not started up yet
    await chan.assertQueue(queueName);
    await chan.bindQueue(queueName, exchangeName, '#');

    debug('publishing fake message to exchange %s', exchangeName);
    await chan.publish(exchangeName, routingKey, message);
    await chan.close();
    await conn.close();
    debug('publish complete');
  };

  const credentials = connectionStringCredentials(PULSE_CONNECTION_STRING);

  test('start and immediately stop', async function() {
    let gotConnection = false;
    const client = new Client({
      credentials,
      retirementDelay: 50,
      minReconnectionInterval: 20,
      monitor,
      namespace: 'guest',
    });
    client.on('connected', () => { gotConnection = true; });
    await client.stop();
    assume(gotConnection).to.equal(false);
  });

  test('activeConnection', async function() {
    const client = new Client({
      credentials,
      retirementDelay: 50,
      minReconnectionInterval: 20,
      monitor,
      namespace: 'guest',
    });
    assume(client.activeConnection).to.equal(undefined);
    await new Promise((resolve, reject) => {
      client.on('connected', conn => {
        try {
          assume(client.activeConnection).to.equal(conn);
        } catch (err) {
          return reject(err);
        }
        resolve();
      });
    });
    await client.stop();
    assume(client.activeConnection).to.equal(undefined);
  });

  test('recycle interval', async function() {
    let recycles = 0;
    const oldMethod = Client.prototype.recycle;
    Client.prototype.recycle = () => { recycles++; };
    try {
      const client = new Client({
        credentials,
        recycleInterval: 10,
        retirementDelay: 50,
        monitor,
        namespace: 'guest',
      });

      await new Promise(resolve => setTimeout(resolve, 100));
      await client.stop();
      assume(recycles).is.gt(5);
    } finally {
      Client.prototype.recycle = oldMethod;
    }
  });

  test('minReconnectionInterval', async function() {
    let connections = 0;
    const oldConnect = amqplib.connect;
    amqplib.connect = async () => {
      connections++;
      throw new Error('uhoh');
    };

    const client = new Client({
      credentials,
      retirementDelay: 50,
      minReconnectionInterval: 10,
      monitor,
      namespace: 'guest',
    });

    try {
      // Run the client for 100ms.  At 10ms per connection, wes should get about 10
      // connections; if the minReconnectionInterval doesn't work, we'll get a lot
      // more than that!
      await new Promise(resolve => setTimeout(resolve, 100));
      await client.stop();
    } finally {
      amqplib.connect = oldConnect;
    }
    assume(connections).is.between(5, 15);
  });

  test('start and stop after connection is established', async function() {
    const client = new Client({
      credentials,
      retirementDelay: 50,
      minReconnectionInterval: 20,
      monitor,
      namespace: 'guest',
    });

    await new Promise((resolve, reject) => {
      client.onConnected(() => {
        client.stop().then(resolve, reject);
      });
    });
  });

  test('start, fail, and then stop', async function() {
    const client = new Client({
      credentials,
      retirementDelay: 50,
      minReconnectionInterval: 20,
      monitor,
      namespace: 'guest',
    });

    await new Promise((resolve, reject) => {
      client.once('connected', connection => {
        connection.failed();
        client.once('connected', () => {
          client.stop().then(resolve, reject);
        });
      });
    });
  });

  test('withConnection', async function() {
    const client = new Client({
      credentials,
      retirementDelay: 50,
      minReconnectionInterval: 20,
      monitor,
      namespace: 'guest',
    });

    let gotConnection = false;
    let finishedWithConnection = false;
    client.withConnection(conn => { gotConnection = true; })
      .then(() => { finishedWithConnection = true; });

    assume(finishedWithConnection).to.equal(false);
    await new Promise((resolve, reject) => {
      client.once('connected', () => {
        client.stop().then(resolve, reject);
      });
    });

    // check that the withConnection function was called, and that its
    // promise is resolved.
    assume([gotConnection, finishedWithConnection]).to.eqls([true, true]);
  });

  test('withChannel', async function() {
    const client = new Client({
      credentials,
      retirementDelay: 50,
      minReconnectionInterval: 20,
      monitor,
      namespace: 'guest',
    });

    const queueName = client.fullObjectName('queue', slugid.v4());

    let gotException;
    try {
      await client.withChannel(async chan => {
        await chan.assertQueue(queueName);
        // throw an error to exercise error-handling code
        throw new Error('uhoh');
      });
    } catch (err) {
      if (/uhoh/.test(err)) {
        // note that we can't tell if the channel was closed properly
        gotException = true;
      } else {
        throw err;
      }
    }
    assume(gotException).to.equal(true);

    let queueInfo;
    await client.withChannel(async chan => {
      queueInfo = await chan.checkQueue(queueName);
      await chan.deleteQueue(queueName);
    });

    await client.stop();
    assume(queueInfo.queue).to.equal(queueName);
  });

  test('consumer (with failures)', async function() {
    const client = new Client({
      credentials,
      retirementDelay: 50,
      minReconnectionInterval: 20,
      monitor,
      namespace: 'guest',
    });

    let failureCount = 0;
    let messageReceived = 0;

    try {
      await new Promise((resolve, reject) => {
        client.on('connected', async (conn) => {
          let chan, consumer;

          // do the per-connection setup we expect a user to do
          try {
            const amqp = conn.amqp;
            chan = await amqp.createChannel();
            await chan.assertExchange(exchangeName, 'topic');
            await chan.assertQueue(queueName);
            await chan.bindQueue(queueName, exchangeName, '#');

            // simulate a failure..
            if (++failureCount < 3) {
              debug('fake failure number %s', failureCount);
              throw new Error('uhoh');
              return;
            }

            consumer = chan.consume(queueName, (msg) => {
              try {
                assume(msg.content).to.deeply.equal(message);
                messageReceived++;
                chan.ack(msg);
              } catch (err) {
                return reject(err);
              }
              resolve();
            });

            conn.on('retiring', () => {
              chan.cancel(consumer.consumerTag).catch(reject);
            });
          } catch (err) {
            debug('error in connected listener: %s', err);
            conn.failed();
          }
        });

        // start publishing the message
        publishMessage().catch(reject);
      });

      assume(messageReceived).to.equal(1);
    } finally {
      await client.stop();
    }
  });

<<<<<<< HEAD
  test('reclaim', async function() {
    let reclaims = 0, timerId;
    const oldMethod = Client.prototype.callreclaim;

    Client.prototype.callreclaim = () => {
      setTimeout(reclaim = async () => {
        reclaims++;
        timerId = setTimeout(reclaim, 10);
      }, 10);
    };

    try {
      const client = new Client({
        credentials: mockclaimedCredentials(connectionString),
        retirementDelay: 50,
        minReconnectionInterval: 5,
        recycleInterval: 20,
        monitor,
        namespace: 'guest',
      });
      await new Promise(resolve => setTimeout(resolve, 100));
      clearTimeout(timerId);
      await client.stop();
      assume(reclaims).is.between(5, 15);
    } finally {
      Client.prototype.callreclaim = oldMethod;
    }
=======
suite('client_test.js', function() {
  suite('buildConnectionString', function() {
    test('missing arguments are an error', function() {
      assume(() => buildConnectionString({password: 'pw', hostname: 'h', vhost: 'v'}))
        .throws(/username/);
      assume(() => buildConnectionString({username: 'me', hostname: 'h', vhost: 'v'}))
        .throws(/password/);
      assume(() => buildConnectionString({username: 'me', password: 'pw', vhost: 'v'}))
        .throws(/hostname/);
      assume(() => buildConnectionString({username: 'me', password: 'pw', hostname: 'v'}))
        .throws(/vhost/);
    });

    test('builds a connection string with given host', function() {
      assert.equal(
        buildConnectionString({
          username: 'me',
          password: 'letmein',
          hostname: 'pulse.abc.com',
          vhost: '/',
        }),
        'amqps://me:letmein@pulse.abc.com:5671/%2F');
    });

    test('builds a connection string with urlencoded values', function() {
      assert.equal(
        buildConnectionString({
          username: 'ali-escaper:/@\\|()<>&',
          password: 'bobby-tables:/@\\|()<>&',
          hostname: 'pulse.abc.com',
          vhost: '/',
        }),
        'amqps://ali-escaper:/@%5C%7C()%3C%3E&:bobby-tables:/@%5C%7C()%3C%3E&@pulse.abc.com:5671/%2F');
    });
  });

  suite('Client', function() {
    let monitor;
    suiteSetup(async function() {
      monitor = await libMonitor({projectName: 'tests', mock: true});
    });

    test('rejects connectionString *and* username', function() {
      assume(() => new Client({username: 'me', connectionString: 'amqps://..', monitor}))
        .throws(/along with/);
    });
    test('requires either connectionString *or* username', function() {
      assume(() => new Client({monitor}))
        .throws(/is required/);
    });
>>>>>>> e742e0e0
  });
};

suite('Client', function() {
  suite('with RabbitMQ', function() {
    suiteSetup(function() {
      if (!PULSE_CONNECTION_STRING) {
        this.skip();
      }
    });

    connectionTests(PULSE_CONNECTION_STRING);
  });
});<|MERGE_RESOLUTION|>--- conflicted
+++ resolved
@@ -13,7 +13,6 @@
   console.log('see README.md for details');
 }
 
-<<<<<<< HEAD
 suite('buildConnectionString', function() {
   test('missing arguments are an error', async function() {
     assume(() => pulseCredentials({password: 'pw', hostname: 'h', vhost: 'v'}))
@@ -53,8 +52,6 @@
   });
 });
 
-=======
->>>>>>> e742e0e0
 const connectionTests = connectionString => {
   // use a unique name for each test run, just to ensure nothing interferes
   const unique = new Date().getTime().toString();
@@ -337,7 +334,6 @@
     }
   });
 
-<<<<<<< HEAD
   test('reclaim', async function() {
     let reclaims = 0, timerId;
     const oldMethod = Client.prototype.callreclaim;
@@ -365,58 +361,6 @@
     } finally {
       Client.prototype.callreclaim = oldMethod;
     }
-=======
-suite('client_test.js', function() {
-  suite('buildConnectionString', function() {
-    test('missing arguments are an error', function() {
-      assume(() => buildConnectionString({password: 'pw', hostname: 'h', vhost: 'v'}))
-        .throws(/username/);
-      assume(() => buildConnectionString({username: 'me', hostname: 'h', vhost: 'v'}))
-        .throws(/password/);
-      assume(() => buildConnectionString({username: 'me', password: 'pw', vhost: 'v'}))
-        .throws(/hostname/);
-      assume(() => buildConnectionString({username: 'me', password: 'pw', hostname: 'v'}))
-        .throws(/vhost/);
-    });
-
-    test('builds a connection string with given host', function() {
-      assert.equal(
-        buildConnectionString({
-          username: 'me',
-          password: 'letmein',
-          hostname: 'pulse.abc.com',
-          vhost: '/',
-        }),
-        'amqps://me:letmein@pulse.abc.com:5671/%2F');
-    });
-
-    test('builds a connection string with urlencoded values', function() {
-      assert.equal(
-        buildConnectionString({
-          username: 'ali-escaper:/@\\|()<>&',
-          password: 'bobby-tables:/@\\|()<>&',
-          hostname: 'pulse.abc.com',
-          vhost: '/',
-        }),
-        'amqps://ali-escaper:/@%5C%7C()%3C%3E&:bobby-tables:/@%5C%7C()%3C%3E&@pulse.abc.com:5671/%2F');
-    });
-  });
-
-  suite('Client', function() {
-    let monitor;
-    suiteSetup(async function() {
-      monitor = await libMonitor({projectName: 'tests', mock: true});
-    });
-
-    test('rejects connectionString *and* username', function() {
-      assume(() => new Client({username: 'me', connectionString: 'amqps://..', monitor}))
-        .throws(/along with/);
-    });
-    test('requires either connectionString *or* username', function() {
-      assume(() => new Client({monitor}))
-        .throws(/is required/);
-    });
->>>>>>> e742e0e0
   });
 };
 
