--- conflicted
+++ resolved
@@ -1,4 +1,4 @@
-const {FakeClient, Client, consume, connectionStringCredentials} = require('../src');
+const {FakeClient, Client, consume} = require('../src');
 const amqplib = require('amqplib');
 const assume = require('assume');
 const debugModule = require('debug');
@@ -25,37 +25,12 @@
         return;
       }
 
-<<<<<<< HEAD
-  const publishMessages = async () => {
-    const conn = await amqplib.connect(PULSE_CONNECTION_STRING);
-    const chan = await conn.createChannel();
-
-    for (let i = 0; i < 10; i++) {
-      const message = new Buffer(JSON.stringify({data: 'Hello', i}));
-      debug(`publishing fake message ${i} to exchange ${exchangeName}`);
-      await chan.publish(exchangeName, routingKey, message);
-    }
-
-    await chan.close();
-    await conn.close();
-  };
-
-  test('consume messages', async function() {
-    const monitor = await libMonitor({project: 'tests', mock: true});
-    const client = new Client({
-      credentials: connectionStringCredentials(PULSE_CONNECTION_STRING),
-      retirementDelay: 50,
-      minReconnectionInterval: 20,
-      monitor,
-      namespace: 'guest',
-=======
       // otherwise, set up the exchange
       const conn = await amqplib.connect(PULSE_CONNECTION_STRING);
       const chan = await conn.createChannel();
       await chan.assertExchange(exchangeName, 'topic');
       await chan.close();
       await conn.close();
->>>>>>> e742e0e0
     });
 
     const publishMessages = async () => {
@@ -123,16 +98,6 @@
 
       await client.stop();
 
-<<<<<<< HEAD
-  test('no queueuName is an error', async function() {
-    const monitor = await libMonitor({project: 'tests', mock: true});
-    const client = new Client({
-      credentials: connectionStringCredentials(PULSE_CONNECTION_STRING),
-      retirementDelay: 50,
-      minReconnectionInterval: 20,
-      monitor,
-      namespace: 'guest',
-=======
       got.forEach(msg => {
         assume(msg.payload.data).to.deeply.equal('Hello');
         assume(msg.exchange).to.equal(exchangeName);
@@ -150,7 +115,6 @@
       const numbers = got.map(msg => msg.payload.i);
       numbers.sort(); // with prefetch, order is not guaranteed
       assume(numbers).to.deeply.equal([0, 1, 2, 4, 5, 6, 7, 8, 9]);
->>>>>>> e742e0e0
     });
 
     test('no queueuName is an error', async function() {
