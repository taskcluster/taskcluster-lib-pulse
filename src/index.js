const {Client, FakeClient} = require('./client');
const {consume} = require('./consumer');
<<<<<<< HEAD
const {
  pulseCredentials,
  connectionStringCredentials,
  claimedCredentials,
  mockclaimedCredentials,
} = require('./credentials');
=======
const {Exchanges} = require('./publisher');
>>>>>>> e742e0e0

module.exports = {
  Client,
  FakeClient,
  consume,
<<<<<<< HEAD
  pulseCredentials,
  connectionStringCredentials,
  claimedCredentials,
  mockclaimedCredentials,
=======
  Exchanges,
>>>>>>> e742e0e0
};<|MERGE_RESOLUTION|>--- conflicted
+++ resolved
@@ -1,26 +1,20 @@
 const {Client, FakeClient} = require('./client');
 const {consume} = require('./consumer');
-<<<<<<< HEAD
 const {
   pulseCredentials,
   connectionStringCredentials,
   claimedCredentials,
   mockclaimedCredentials,
 } = require('./credentials');
-=======
 const {Exchanges} = require('./publisher');
->>>>>>> e742e0e0
 
 module.exports = {
   Client,
   FakeClient,
   consume,
-<<<<<<< HEAD
   pulseCredentials,
   connectionStringCredentials,
   claimedCredentials,
   mockclaimedCredentials,
-=======
   Exchanges,
->>>>>>> e742e0e0
 };